# SequenceForge-Lite

<<<<<<< HEAD
BetaFold 3 is a versatile tool that lets you do anything you want with sequences:
1. DNA or RNA.
2. amino acids.
3. It also allows powerful filtering of fastq files.

## DNA/RNA tool

### Description

Useful tool for working with nucleic acid sequences.

The `dna_rna_tools.py` programme contains the `run_dna_rna_tools` function.
The `run_dna_rna_tools` function takes as input an arbitrary number of arguments with DNA or RNA sequences (*str*) and the name of the procedure to be executed (it is always the last argument, *str*, see example of use).
The command then performs the specified action on all submitted sequences.
If one sequence is submitted, a string with the result is returned.
If more than one sequence is submitted, a list of strings is returned. 

### List of operations:

#### 1. Transcribe DNA to RNA
The dna_rna_tool offers allows to translate a DNA sequence into an RNA sequence (transcription).
#### 2. Reversing sequence
This function allows to reverse the DNA and RNA sequence
#### 3. Complementary sequence
This function allows to display the complementary sequence of DNA or RNA
#### 4. Reverse complementary sequence
This function allows to reverse the complementary sequence of DNA or RNA

### Usage

To run dna_rna tool you need to use the function ***run_dna_rna_tools*** with the following arguments:

```python
from src.betafold_3_dna_rna_tools import run_dna_rna_tools
run_dna_rna_tools(*args: str) -> str:
```

- `*args (str):`
  1. sequence(s) - one or multiple DNA or RNA sequences
  2. procedure - DNA or RNA processing procedure

**Available procedures list**
- `transcribe` - print a transcribed sequence
- `reverse` - print reversed sequence
- `complement` - print complementary sequence
- `reverse_complement` - print reverse complementary sequence

**Usage Example**

```python
run_dna_rna_tools('ATG', 'transcribe') # 'AUG'
run_dna_rna_tools('ATG', 'reverse') # 'GTA'
run_dna_rna_tools('ATG', 'complement') # 'TaC'
run_dna_rna_tools('ATg', 'reverse_complement') # 'cAT'
run_dna_rna_tools('ATG', 'aT', 'reverse') # ['GTA', 'Ta'].
```

**Features:**

- The programme preserves character case (e.g. **complement AtGc** is **TaCg**)
- The programme works **only** with nucleic acid sequences. For example, the AUTGC sequence cannot exist because it contains T and U.

## Amino analyzer tool

### Description:

Useful tool for working with amino acid sequences.

### List of procedures:

#### 1. Protein molecular weight calculation
The amino_analyzer offers the capability to calculate the molecular weight of a amino acid sequence. Users can choose between average and monoisotopic weights.
#### 2. Hydrophobicity analysis
This function counts the quantity of hydrophobic and hydrophilic amino acids within a amino acid sequence.
#### 3. Cleavage site identification
Researchers can identify cleavage sites in a given peptide sequence using a specified enzyme. The tool currently supports two commonly used enzymes, trypsin and chymotrypsin.
#### 4. One-letter to three-Letter code conversion
The amino_analyzer provides a function to convert a amino acid sequence from the standard one-letter amino acid code to the three-letter code. 
#### 5. Sulphur-containing amino acid counting
The tool allows a quick determine the number of sulphur-containing amino acids, namely Cysteine (C) and Methionine (M), within a amino acid sequence. 

### Usage

To run amino_analyzer tool you need to use the function ***run_amino_analyzer*** with the following arguments:

```python
from src.betafold_3_amino_analyzer import run_amino_analyzer
run_amino_analyzer(sequence: str, procedure: str, *, weight_type: str = 'average', enzyme: str = 'trypsin'):
```

- `sequence: str:` The input amino acid sequence in one-letter code.
- `procedure: str:` The procedure to perform over your amino acid sequence.
- `weight_type: str = 'average':` default argument for `aa_weight` function. `weight_type = 'monoisotopic'` can be used as another option.
- `enzyme: str = 'trypsine':` default argument for `peptide_cutter` function. `enzyme = 'chymotrypsin'` can be used as another option
    
    
**Available procedures list**
-   `aa_weight` —  calculates the amino acids weight in a amino acid sequence.
-   `count_hydroaffinity` — counts the quantity of hydrophobic and hydrophilic amino acids in a amino acid sequence.
-   `peptide_cutter` — identifies cleavage sites in a given peptide sequence using a specified enzyme (trypsine or chymotripsine).
-   `one_to_three_letter_code` — converts a amino acid sequence from one-letter amino acid code to three-letter code.
-   `sulphur_containing_aa_counter` - counts sulphur-containing amino acids in a amino acid sequence.

You can also use each function separately by importing them in advance. Below are the available functions and their respective purposes:

##### 1. **aa_weight** function calculates the weight of amino acids in a amino acid sequence:
   The type of weight to use, either `average` or `monoisotopic`. Default is `average`.
```python
from src.betafold_3_amino_analyzer import aa_weight
aa_weight(seq: str, weight: str = `average`) -> float`
```
```python
sequence = "VLDQRKSTMA"
result = aa_weight(sequence, weight='monoisotopic')
print(result)  # Output: 1348.517
```

##### 2. **count_hydroaffinity** сounts the quantity of hydrophobic and hydrophilic amino acids in a amino acid sequence:
```python
from src.betafold_3_amino_analyzer import count_hydroaffinity 
count_hydroaffinity(seq: str) -> tuple
```
```python
sequence = "VLDQRKSTMA"
result = count_hydroaffinity(sequence)
print(result)  # Output: (3, 7)
```
##### 3. **peptide_cutter** function identifies cleavage sites in a given peptide sequence using a specified enzyme: trypsine or chymotrypsine:
```python
from src.betafold_3_amino_analyzer import peptide_cutter
peptide_cutter(sequence: str, enzyme: str = "trypsin") -> str
```
```python
sequence = "VLDQRKSTMA"
result = peptide_cutter(sequence, enzyme="trypsin")
print(result)  # Output: Found 2 trypsin cleavage sites at positions 3, 6
```
##### 4. **one_to_three_letter_code** converts a amino acid sequence from one-letter amino acid code to three-letter code.
```python
from src.betafold_3_amino_analyzer import one_to_three_letter_code
one_to_three_letter_code(sequence: str) -> str
```

```python
sequence = "VLDQRKSTMA"
result = one_to_three_letter_code(sequence)
print(result)  # Output: ValLeuAspGlnArgLysSerThrMetAla
```

##### 5. **sulphur_containing_aa_counter** counts sulphur-containing amino acids in a amino acid sequence
```python
from src.betafold_3_amino_analyzer import sulphur_containing_aa_counter
sulphur_containing_aa_counter(sequence: str) -> str
```
```python
sequence = "VLDQRKSTMA"
result = sulphur_containing_aa_counter(sequence)
print(result)  # Output: The number of sulphur-containing amino acids in the sequence is equal to 2
```

### Examples
To calculate protein molecular weight:
```python
run_amino_analyzer("VLSPADKTNVKAAW", "aa_weight")  # Output: 1481.715

run_amino_analyzer("VLSPADKTNVKAAW", "aa_weight", weight_type = 'monoisotopic')  # Output: 1480.804
```

To count hydroaffinity:
```python
run_amino_analyzer("VLSPADKTNVKAAW", "count_hydroaffinity")   # Output: (8, 6)
```

To find trypsin/chymotripsine clivage sites:
```python
run_amino_analyzer("VLSPADKTNVKAAW", "peptide_cutter") # Output: 'Found 2 trypsin cleavage sites at positions 7, 11'

run_amino_analyzer("VLSPADKTNVKAAWW", "peptide_cutter", enzyme = 'chymotrypsin') # Output: 'Found 1 chymotrypsin cleavage sites at positions 14'
```

To change to 3-letter code and count sulphur-containing amino acids.
```python
run_amino_analyzer("VLSPADKTNVKAAW", "one_to_three_letter_code") # Output: 'ValLeuSerProAlaAspLysThrAsnValLysAlaAlaTrp'

run_amino_analyzer("VLSPADKTNVKAAWM", "sulphur_containing_aa_counter") # Output: The number of sulphur-containing amino acids in the sequence is equal to 1
```

### Troubleshooting
Here are some common issues you can come ascross while using the amino-analyzer tool and their possible solutions:

1. **ValueError: Incorrect procedure**  
   If you receive this error, it means that you provided an incorrect procedure when calling `run_amino_analyzer`. Make sure you choose one of the following procedures: `aa_weight`, `count_hydroaffinity`, `peptide_cutter`, `one_to_three_letter_code`, or `sulphur_containing_aa_counter`.

   Example:
   ```python
   run_amino_analyzer("VLSPADKTNVKAAW", "incorrect_procedure")
   # Output: ValueError: Incorrect procedure. Acceptable procedures: aa_weight, count_hydroaffinity, peptide_cutter, one_to_three_letter_code, sulphur_containing_aa_counter
   ```

2. **ValueError: Incorrect sequence**
This error occurs if the input sequence provided to run_amino_analyzer contains characters that are not valid amino acids. Make sure your sequence only contains valid amino acid characters (V, I, L, E, Q, D, N, H, W, F, Y, R, K, S, T, M, A, G, P, C, v, i, l, e, q, d, n, h, w, f, y, r, k, s, t, m, a, g, p, c).

    Example:
   ```python
    run_amino_analyzer("VLSPADKTNVKAAW!", "aa_weight")
    # Output: ValueError: Incorrect sequence. Only amino acids are allowed (V, I, L, E, Q, D, N, H, W, F, Y, R, K, S, T, M, A, G, P, C, v, i, l, e, q, d, n, h,   w, f, y, r, k, s, t, m, a, g, p, c).
    ```

3. **ValueError: You have chosen an enzyme that is not provided**
This error occurs if you provide an enzyme other than "trypsin" or "chymotrypsin" when calling peptide_cutter. Make sure to use one of the specified enzymes.

    Example:
    ```python
    peptide_cutter("VLSPADKTNVKAAW", "unknown_enzyme")
    # Output: You have chosen an enzyme that is not provided. Please choose between trypsin and chymotrypsin.
    ```
4. **ValueError: You have chosen an enzyme that is not provided.**
If you encounter this error, it means that you're trying to iterate over a float value. Ensure that you're using the correct function and passing the correct arguments.

    Example:
    ```python
    result = count_hydroaffinity(123)
    # Output: TypeError: 'int' object is not iterable
    ```

## fastq tool

### Description

This utility allows you to efficiently filter DNA sequences that are written in fastq format

### List of operations:

#### 1. Check GC content
Checks if the GC content of a DNA sequence in fastq file lies within specified bounds
#### 2. Length check
Checks if the length of a DNA sequence in fastq file lies within specified bounds
#### 3. Quality check
Checks if the quality score of a DNA sequence in fastq file lies above a specified bound.

fastq_filter(seqs: dict, gc_bounds: tuple = (0, 100), length_bounds: tuple = (0, 2**32), quality_threshold: int = 0) -> dict: Filters a dictionary of sequences based on specified criteria. Returns a filtered dictionary containing only the sequences that meet the specified criteria.

### Usage

To run fastq tool you need to use the function ***run_fastq_tool*** with the following arguments:

```python
from src.betafold_3_fastq_tool import run_fastq_tool
run_fastq_tool(
    seqs: dict,
    gc_bounds: tuple = (0, 100),
    length_bounds: tuple = (0, 2**32),
    quality_threshold: int = 0,
) -> dict:
```

- `seqs: dict:` dictionary where keys are sequence identifiers and values are tuples containing sequence and quality scores
- `gc_bounds: tuple = (0, 100):` tuple with bottom and top bounds for GC content, default argument is (0,100)
- `length_bounds: tuple = (0, 2**32):` tuple with bottom and top bounds for sequence length, default argument is (0, 2**32)
- `quality_threshold: int = 0:` acceptable quality, default argument is 0

**Usage Example**

```python
EXAMPLE_FASTQ = {
    # 'name' : ('sequence', 'quality')
    '@SRX079804:1:SRR292678:1:1101:21885:21885': ('ACAGCAACATAAACATGATGGGATGGCGTAAGCCCCCGAGATATCAGTTTACCCAGGATAAGAGATTAAATTATGAGCAACATTATTAA', 'FGGGFGGGFGGGFGDFGCEBB@CCDFDDFFFFBFFGFGEFDFFFF;D@DD>C@DDGGGDFGDGG?GFGFEGFGGEF@FDGGGFGFBGGD'),
    '@SRX079804:1:SRR292678:1:1101:24563:24563': ('ATTAGCGAGGAGGAGTGCTGAGAAGATGTCGCCTACGCCGTTGAAATTCCCTTCAATCAGGGGGTACTGGAGGATACGAGTTTGTGTG', 'BFFFFFFFB@B@A<@D>BDDACDDDEBEDEFFFBFFFEFFDFFF=CC@DDFD8FFFFFFF8/+.2,@7<<:?B/:<><-><@.A*C>D'),
    '@SRX079804:1:SRR292678:1:1101:30161:30161': ('GAACGACAGCAGCTCCTGCATAACCGCGTCCTTCTTCTTTAGCGTTGTGCAAAGCATGTTTTGTATTACGGGCATCTCGAGCGAATC', 'DFFFEGDGGGGFGGEDCCDCEFFFFCCCCCB>CEBFGFBGGG?DE=:6@=>A<A>D?D8DCEE:>EEABE5D@5:DDCA;EEE-DCD'),
    '@SRX079804:1:SRR292678:1:1101:47176:47176': ('TGAAGCGTCGATAGAAGTTAGCAAACCCGCGGAACTTCCGTACATCAGACACATTCCGGGGGGTGGGCCAATCCATGATGCCTTTG', 'FF@FFBEEEEFFEFFD@EDEFFB=DFEEFFFE8FFE8EEDBFDFEEBE+E<C<C@FFFFF;;338<??D:@=DD:8DDDD@EE?EB'),
    '@SRX079804:1:SRR292678:1:1101:149302:149302': ('TAGGGTTGTATTTGCAGATCCATGGCATGCCAAAAAGAACATCGTCCCGTCCAATATCTGCAACATACCAGTTGGTTGGTA', '@;CBA=:@;@DBDCDEEE/EEEEEEF@>FBEEB=EFA>EEBD=DAEEEEB9)99>B99BC)@,@<9CDD=C,5;B::?@;A'),
    '@SRX079804:1:SRR292678:1:1101:170868:170868': ('CTGCCGAGACTGTTCTCAGACATGGAAAGCTCGATTCGCATACACTCGCTGAGTAAGAGAGTCACACCAAATCACAGATT', 'E;FFFEGFGIGGFBG;C6D<@C7CDGFEFGFHDFEHHHBBHHFDFEFBAEEEEDE@A2=DA:??C3<BCA7@DCDEG*EB'),
    '@SRX079804:1:SRR292678:1:1101:171075:171075': ('CATTATAGTAATACGGAAGATGACTTGCTGTTATCATTACAGCTCCATCGCATGAATAATTCTCTAATATAGTTGTCAT', 'HGHHHHGFHHHHFHHEHHHHFGEHFGFGGGHHEEGHHEEHBHHFGDDECEGGGEFGF<FGGIIGEBGDFFFGFFGGFGF'),
    '@SRX079804:1:SRR292678:1:1101:175500:175500': ('GACGCCGTGGCTGCACTATTTGAGGCACCTGTCCTCGAAGGGAAGTTCATCTCGACGCGTGTCACTATGACATGAATG', 'GGGGGFFCFEEEFFDGFBGGGA5DG@5DDCBDDE=GFADDFF5BE49<<<BDD?CE<A<8:59;@C.C9CECBAC=DE'),
    '@SRX079804:1:SRR292678:1:1101:190136:190136': ('GAACCTTCTTTAATTTATCTAGAGCCCAAATTTTAGTCAATCTATCAACTAAAATACCTACTGCTACTACAAGTATT', 'DACD@BEECEDE.BEDDDDD,>:@>EEBEEHEFEHHFFHH?FGBGFBBD77B;;C?FFFFGGFED.BBABBG@DBBE'),
    '@SRX079804:1:SRR292678:1:1101:190845:190845': ('CCTCAGCGTGGATTGCCGCTCATGCAGGAGCAGATAATCCCTTCGCCATCCCATTAAGCGCCGTTGTCGGTATTCC', 'FF@FFCFEECEBEC@@BBBBDFBBFFDFFEFFEB8FFFFFFFFEFCEB/>BBA@AFFFEEEEECE;ACD@DBBEEE'),
    '@SRX079804:1:SRR292678:1:1101:198993:198993': ('AGTTATTTATGCATCATTCTCATGTATGAGCCAACAAGATAGTACAAGTTTTATTGCTATGAGTTCAGTACAACA', '<<<=;@B??@<>@><48876EADEG6B<A@*;398@.=BB<7:>.BB@.?+98204<:<>@?A=@EFEFFFEEFB'),
    '@SRX079804:1:SRR292678:1:1101:204480:204480': ('AGTGAGACACCCCTGAACATTCCTAGTAAGACATCTTTGAATATTACTAGTTAGCCACACTTTAAAATGACCCG', '<98;<@@@:@CD@BCCDD=DBBCEBBAAA@9???@BCDBCGF=GEGDFGDBEEEEEFFFF=EDEE=DCD@@BBC')
    }

run_fastq_tool(EXAMPLE_FASTQ,
               (20, 60),
               (0, 2**32),
               34)

# {'@SRX079804:1:SRR292678:1:1101:21885:21885': ('ACAGCAACATAAACATGATGGGATGGCGTAAGCCCCCGAGATATCAGTTTACCCAGGATAAGAGATTAAATTATGAGCAACATTATTAA',
  'FGGGFGGGFGGGFGDFGCEBB@CCDFDDFFFFBFFGFGEFDFFFF;D@DD>C@DDGGGDFGDGG?GFGFEGFGGEF@FDGGGFGFBGGD'),
 '@SRX079804:1:SRR292678:1:1101:171075:171075': ('CATTATAGTAATACGGAAGATGACTTGCTGTTATCATTACAGCTCCATCGCATGAATAATTCTCTAATATAGTTGTCAT',
  'HGHHHHGFHHHHFHHEHHHHFGEHFGFGGGHHEEGHHEEHBHHFGDDECEGGGEFGF<FGGIIGEBGDFFFGFFGGFGF'),
 '@SRX079804:1:SRR292678:1:1101:190845:190845': ('CCTCAGCGTGGATTGCCGCTCATGCAGGAGCAGATAATCCCTTCGCCATCCCATTAAGCGCCGTTGTCGGTATTCC',
  'FF@FFCFEECEBEC@@BBBBDFBBFFDFFEFFEB8FFFFFFFFEFCEB/>BBA@AFFFEEEEECE;ACD@DBBEEE')}
```
=======
**STILL IN WORK**<br>
**BETA-VERSION IN** [v0.14](https://github.com/iliapopov17/SequenceForge-Lite/tree/v0.14) **BRANCH**<br>
**APPROXIMATE RELEASE DATE:** Late March - Early April, 2024
>>>>>>> 658071a5
<|MERGE_RESOLUTION|>--- conflicted
+++ resolved
@@ -1,300 +1,5 @@
 # SequenceForge-Lite
 
-<<<<<<< HEAD
-BetaFold 3 is a versatile tool that lets you do anything you want with sequences:
-1. DNA or RNA.
-2. amino acids.
-3. It also allows powerful filtering of fastq files.
-
-## DNA/RNA tool
-
-### Description
-
-Useful tool for working with nucleic acid sequences.
-
-The `dna_rna_tools.py` programme contains the `run_dna_rna_tools` function.
-The `run_dna_rna_tools` function takes as input an arbitrary number of arguments with DNA or RNA sequences (*str*) and the name of the procedure to be executed (it is always the last argument, *str*, see example of use).
-The command then performs the specified action on all submitted sequences.
-If one sequence is submitted, a string with the result is returned.
-If more than one sequence is submitted, a list of strings is returned. 
-
-### List of operations:
-
-#### 1. Transcribe DNA to RNA
-The dna_rna_tool offers allows to translate a DNA sequence into an RNA sequence (transcription).
-#### 2. Reversing sequence
-This function allows to reverse the DNA and RNA sequence
-#### 3. Complementary sequence
-This function allows to display the complementary sequence of DNA or RNA
-#### 4. Reverse complementary sequence
-This function allows to reverse the complementary sequence of DNA or RNA
-
-### Usage
-
-To run dna_rna tool you need to use the function ***run_dna_rna_tools*** with the following arguments:
-
-```python
-from src.betafold_3_dna_rna_tools import run_dna_rna_tools
-run_dna_rna_tools(*args: str) -> str:
-```
-
-- `*args (str):`
-  1. sequence(s) - one or multiple DNA or RNA sequences
-  2. procedure - DNA or RNA processing procedure
-
-**Available procedures list**
-- `transcribe` - print a transcribed sequence
-- `reverse` - print reversed sequence
-- `complement` - print complementary sequence
-- `reverse_complement` - print reverse complementary sequence
-
-**Usage Example**
-
-```python
-run_dna_rna_tools('ATG', 'transcribe') # 'AUG'
-run_dna_rna_tools('ATG', 'reverse') # 'GTA'
-run_dna_rna_tools('ATG', 'complement') # 'TaC'
-run_dna_rna_tools('ATg', 'reverse_complement') # 'cAT'
-run_dna_rna_tools('ATG', 'aT', 'reverse') # ['GTA', 'Ta'].
-```
-
-**Features:**
-
-- The programme preserves character case (e.g. **complement AtGc** is **TaCg**)
-- The programme works **only** with nucleic acid sequences. For example, the AUTGC sequence cannot exist because it contains T and U.
-
-## Amino analyzer tool
-
-### Description:
-
-Useful tool for working with amino acid sequences.
-
-### List of procedures:
-
-#### 1. Protein molecular weight calculation
-The amino_analyzer offers the capability to calculate the molecular weight of a amino acid sequence. Users can choose between average and monoisotopic weights.
-#### 2. Hydrophobicity analysis
-This function counts the quantity of hydrophobic and hydrophilic amino acids within a amino acid sequence.
-#### 3. Cleavage site identification
-Researchers can identify cleavage sites in a given peptide sequence using a specified enzyme. The tool currently supports two commonly used enzymes, trypsin and chymotrypsin.
-#### 4. One-letter to three-Letter code conversion
-The amino_analyzer provides a function to convert a amino acid sequence from the standard one-letter amino acid code to the three-letter code. 
-#### 5. Sulphur-containing amino acid counting
-The tool allows a quick determine the number of sulphur-containing amino acids, namely Cysteine (C) and Methionine (M), within a amino acid sequence. 
-
-### Usage
-
-To run amino_analyzer tool you need to use the function ***run_amino_analyzer*** with the following arguments:
-
-```python
-from src.betafold_3_amino_analyzer import run_amino_analyzer
-run_amino_analyzer(sequence: str, procedure: str, *, weight_type: str = 'average', enzyme: str = 'trypsin'):
-```
-
-- `sequence: str:` The input amino acid sequence in one-letter code.
-- `procedure: str:` The procedure to perform over your amino acid sequence.
-- `weight_type: str = 'average':` default argument for `aa_weight` function. `weight_type = 'monoisotopic'` can be used as another option.
-- `enzyme: str = 'trypsine':` default argument for `peptide_cutter` function. `enzyme = 'chymotrypsin'` can be used as another option
-    
-    
-**Available procedures list**
--   `aa_weight` —  calculates the amino acids weight in a amino acid sequence.
--   `count_hydroaffinity` — counts the quantity of hydrophobic and hydrophilic amino acids in a amino acid sequence.
--   `peptide_cutter` — identifies cleavage sites in a given peptide sequence using a specified enzyme (trypsine or chymotripsine).
--   `one_to_three_letter_code` — converts a amino acid sequence from one-letter amino acid code to three-letter code.
--   `sulphur_containing_aa_counter` - counts sulphur-containing amino acids in a amino acid sequence.
-
-You can also use each function separately by importing them in advance. Below are the available functions and their respective purposes:
-
-##### 1. **aa_weight** function calculates the weight of amino acids in a amino acid sequence:
-   The type of weight to use, either `average` or `monoisotopic`. Default is `average`.
-```python
-from src.betafold_3_amino_analyzer import aa_weight
-aa_weight(seq: str, weight: str = `average`) -> float`
-```
-```python
-sequence = "VLDQRKSTMA"
-result = aa_weight(sequence, weight='monoisotopic')
-print(result)  # Output: 1348.517
-```
-
-##### 2. **count_hydroaffinity** сounts the quantity of hydrophobic and hydrophilic amino acids in a amino acid sequence:
-```python
-from src.betafold_3_amino_analyzer import count_hydroaffinity 
-count_hydroaffinity(seq: str) -> tuple
-```
-```python
-sequence = "VLDQRKSTMA"
-result = count_hydroaffinity(sequence)
-print(result)  # Output: (3, 7)
-```
-##### 3. **peptide_cutter** function identifies cleavage sites in a given peptide sequence using a specified enzyme: trypsine or chymotrypsine:
-```python
-from src.betafold_3_amino_analyzer import peptide_cutter
-peptide_cutter(sequence: str, enzyme: str = "trypsin") -> str
-```
-```python
-sequence = "VLDQRKSTMA"
-result = peptide_cutter(sequence, enzyme="trypsin")
-print(result)  # Output: Found 2 trypsin cleavage sites at positions 3, 6
-```
-##### 4. **one_to_three_letter_code** converts a amino acid sequence from one-letter amino acid code to three-letter code.
-```python
-from src.betafold_3_amino_analyzer import one_to_three_letter_code
-one_to_three_letter_code(sequence: str) -> str
-```
-
-```python
-sequence = "VLDQRKSTMA"
-result = one_to_three_letter_code(sequence)
-print(result)  # Output: ValLeuAspGlnArgLysSerThrMetAla
-```
-
-##### 5. **sulphur_containing_aa_counter** counts sulphur-containing amino acids in a amino acid sequence
-```python
-from src.betafold_3_amino_analyzer import sulphur_containing_aa_counter
-sulphur_containing_aa_counter(sequence: str) -> str
-```
-```python
-sequence = "VLDQRKSTMA"
-result = sulphur_containing_aa_counter(sequence)
-print(result)  # Output: The number of sulphur-containing amino acids in the sequence is equal to 2
-```
-
-### Examples
-To calculate protein molecular weight:
-```python
-run_amino_analyzer("VLSPADKTNVKAAW", "aa_weight")  # Output: 1481.715
-
-run_amino_analyzer("VLSPADKTNVKAAW", "aa_weight", weight_type = 'monoisotopic')  # Output: 1480.804
-```
-
-To count hydroaffinity:
-```python
-run_amino_analyzer("VLSPADKTNVKAAW", "count_hydroaffinity")   # Output: (8, 6)
-```
-
-To find trypsin/chymotripsine clivage sites:
-```python
-run_amino_analyzer("VLSPADKTNVKAAW", "peptide_cutter") # Output: 'Found 2 trypsin cleavage sites at positions 7, 11'
-
-run_amino_analyzer("VLSPADKTNVKAAWW", "peptide_cutter", enzyme = 'chymotrypsin') # Output: 'Found 1 chymotrypsin cleavage sites at positions 14'
-```
-
-To change to 3-letter code and count sulphur-containing amino acids.
-```python
-run_amino_analyzer("VLSPADKTNVKAAW", "one_to_three_letter_code") # Output: 'ValLeuSerProAlaAspLysThrAsnValLysAlaAlaTrp'
-
-run_amino_analyzer("VLSPADKTNVKAAWM", "sulphur_containing_aa_counter") # Output: The number of sulphur-containing amino acids in the sequence is equal to 1
-```
-
-### Troubleshooting
-Here are some common issues you can come ascross while using the amino-analyzer tool and their possible solutions:
-
-1. **ValueError: Incorrect procedure**  
-   If you receive this error, it means that you provided an incorrect procedure when calling `run_amino_analyzer`. Make sure you choose one of the following procedures: `aa_weight`, `count_hydroaffinity`, `peptide_cutter`, `one_to_three_letter_code`, or `sulphur_containing_aa_counter`.
-
-   Example:
-   ```python
-   run_amino_analyzer("VLSPADKTNVKAAW", "incorrect_procedure")
-   # Output: ValueError: Incorrect procedure. Acceptable procedures: aa_weight, count_hydroaffinity, peptide_cutter, one_to_three_letter_code, sulphur_containing_aa_counter
-   ```
-
-2. **ValueError: Incorrect sequence**
-This error occurs if the input sequence provided to run_amino_analyzer contains characters that are not valid amino acids. Make sure your sequence only contains valid amino acid characters (V, I, L, E, Q, D, N, H, W, F, Y, R, K, S, T, M, A, G, P, C, v, i, l, e, q, d, n, h, w, f, y, r, k, s, t, m, a, g, p, c).
-
-    Example:
-   ```python
-    run_amino_analyzer("VLSPADKTNVKAAW!", "aa_weight")
-    # Output: ValueError: Incorrect sequence. Only amino acids are allowed (V, I, L, E, Q, D, N, H, W, F, Y, R, K, S, T, M, A, G, P, C, v, i, l, e, q, d, n, h,   w, f, y, r, k, s, t, m, a, g, p, c).
-    ```
-
-3. **ValueError: You have chosen an enzyme that is not provided**
-This error occurs if you provide an enzyme other than "trypsin" or "chymotrypsin" when calling peptide_cutter. Make sure to use one of the specified enzymes.
-
-    Example:
-    ```python
-    peptide_cutter("VLSPADKTNVKAAW", "unknown_enzyme")
-    # Output: You have chosen an enzyme that is not provided. Please choose between trypsin and chymotrypsin.
-    ```
-4. **ValueError: You have chosen an enzyme that is not provided.**
-If you encounter this error, it means that you're trying to iterate over a float value. Ensure that you're using the correct function and passing the correct arguments.
-
-    Example:
-    ```python
-    result = count_hydroaffinity(123)
-    # Output: TypeError: 'int' object is not iterable
-    ```
-
-## fastq tool
-
-### Description
-
-This utility allows you to efficiently filter DNA sequences that are written in fastq format
-
-### List of operations:
-
-#### 1. Check GC content
-Checks if the GC content of a DNA sequence in fastq file lies within specified bounds
-#### 2. Length check
-Checks if the length of a DNA sequence in fastq file lies within specified bounds
-#### 3. Quality check
-Checks if the quality score of a DNA sequence in fastq file lies above a specified bound.
-
-fastq_filter(seqs: dict, gc_bounds: tuple = (0, 100), length_bounds: tuple = (0, 2**32), quality_threshold: int = 0) -> dict: Filters a dictionary of sequences based on specified criteria. Returns a filtered dictionary containing only the sequences that meet the specified criteria.
-
-### Usage
-
-To run fastq tool you need to use the function ***run_fastq_tool*** with the following arguments:
-
-```python
-from src.betafold_3_fastq_tool import run_fastq_tool
-run_fastq_tool(
-    seqs: dict,
-    gc_bounds: tuple = (0, 100),
-    length_bounds: tuple = (0, 2**32),
-    quality_threshold: int = 0,
-) -> dict:
-```
-
-- `seqs: dict:` dictionary where keys are sequence identifiers and values are tuples containing sequence and quality scores
-- `gc_bounds: tuple = (0, 100):` tuple with bottom and top bounds for GC content, default argument is (0,100)
-- `length_bounds: tuple = (0, 2**32):` tuple with bottom and top bounds for sequence length, default argument is (0, 2**32)
-- `quality_threshold: int = 0:` acceptable quality, default argument is 0
-
-**Usage Example**
-
-```python
-EXAMPLE_FASTQ = {
-    # 'name' : ('sequence', 'quality')
-    '@SRX079804:1:SRR292678:1:1101:21885:21885': ('ACAGCAACATAAACATGATGGGATGGCGTAAGCCCCCGAGATATCAGTTTACCCAGGATAAGAGATTAAATTATGAGCAACATTATTAA', 'FGGGFGGGFGGGFGDFGCEBB@CCDFDDFFFFBFFGFGEFDFFFF;D@DD>C@DDGGGDFGDGG?GFGFEGFGGEF@FDGGGFGFBGGD'),
-    '@SRX079804:1:SRR292678:1:1101:24563:24563': ('ATTAGCGAGGAGGAGTGCTGAGAAGATGTCGCCTACGCCGTTGAAATTCCCTTCAATCAGGGGGTACTGGAGGATACGAGTTTGTGTG', 'BFFFFFFFB@B@A<@D>BDDACDDDEBEDEFFFBFFFEFFDFFF=CC@DDFD8FFFFFFF8/+.2,@7<<:?B/:<><-><@.A*C>D'),
-    '@SRX079804:1:SRR292678:1:1101:30161:30161': ('GAACGACAGCAGCTCCTGCATAACCGCGTCCTTCTTCTTTAGCGTTGTGCAAAGCATGTTTTGTATTACGGGCATCTCGAGCGAATC', 'DFFFEGDGGGGFGGEDCCDCEFFFFCCCCCB>CEBFGFBGGG?DE=:6@=>A<A>D?D8DCEE:>EEABE5D@5:DDCA;EEE-DCD'),
-    '@SRX079804:1:SRR292678:1:1101:47176:47176': ('TGAAGCGTCGATAGAAGTTAGCAAACCCGCGGAACTTCCGTACATCAGACACATTCCGGGGGGTGGGCCAATCCATGATGCCTTTG', 'FF@FFBEEEEFFEFFD@EDEFFB=DFEEFFFE8FFE8EEDBFDFEEBE+E<C<C@FFFFF;;338<??D:@=DD:8DDDD@EE?EB'),
-    '@SRX079804:1:SRR292678:1:1101:149302:149302': ('TAGGGTTGTATTTGCAGATCCATGGCATGCCAAAAAGAACATCGTCCCGTCCAATATCTGCAACATACCAGTTGGTTGGTA', '@;CBA=:@;@DBDCDEEE/EEEEEEF@>FBEEB=EFA>EEBD=DAEEEEB9)99>B99BC)@,@<9CDD=C,5;B::?@;A'),
-    '@SRX079804:1:SRR292678:1:1101:170868:170868': ('CTGCCGAGACTGTTCTCAGACATGGAAAGCTCGATTCGCATACACTCGCTGAGTAAGAGAGTCACACCAAATCACAGATT', 'E;FFFEGFGIGGFBG;C6D<@C7CDGFEFGFHDFEHHHBBHHFDFEFBAEEEEDE@A2=DA:??C3<BCA7@DCDEG*EB'),
-    '@SRX079804:1:SRR292678:1:1101:171075:171075': ('CATTATAGTAATACGGAAGATGACTTGCTGTTATCATTACAGCTCCATCGCATGAATAATTCTCTAATATAGTTGTCAT', 'HGHHHHGFHHHHFHHEHHHHFGEHFGFGGGHHEEGHHEEHBHHFGDDECEGGGEFGF<FGGIIGEBGDFFFGFFGGFGF'),
-    '@SRX079804:1:SRR292678:1:1101:175500:175500': ('GACGCCGTGGCTGCACTATTTGAGGCACCTGTCCTCGAAGGGAAGTTCATCTCGACGCGTGTCACTATGACATGAATG', 'GGGGGFFCFEEEFFDGFBGGGA5DG@5DDCBDDE=GFADDFF5BE49<<<BDD?CE<A<8:59;@C.C9CECBAC=DE'),
-    '@SRX079804:1:SRR292678:1:1101:190136:190136': ('GAACCTTCTTTAATTTATCTAGAGCCCAAATTTTAGTCAATCTATCAACTAAAATACCTACTGCTACTACAAGTATT', 'DACD@BEECEDE.BEDDDDD,>:@>EEBEEHEFEHHFFHH?FGBGFBBD77B;;C?FFFFGGFED.BBABBG@DBBE'),
-    '@SRX079804:1:SRR292678:1:1101:190845:190845': ('CCTCAGCGTGGATTGCCGCTCATGCAGGAGCAGATAATCCCTTCGCCATCCCATTAAGCGCCGTTGTCGGTATTCC', 'FF@FFCFEECEBEC@@BBBBDFBBFFDFFEFFEB8FFFFFFFFEFCEB/>BBA@AFFFEEEEECE;ACD@DBBEEE'),
-    '@SRX079804:1:SRR292678:1:1101:198993:198993': ('AGTTATTTATGCATCATTCTCATGTATGAGCCAACAAGATAGTACAAGTTTTATTGCTATGAGTTCAGTACAACA', '<<<=;@B??@<>@><48876EADEG6B<A@*;398@.=BB<7:>.BB@.?+98204<:<>@?A=@EFEFFFEEFB'),
-    '@SRX079804:1:SRR292678:1:1101:204480:204480': ('AGTGAGACACCCCTGAACATTCCTAGTAAGACATCTTTGAATATTACTAGTTAGCCACACTTTAAAATGACCCG', '<98;<@@@:@CD@BCCDD=DBBCEBBAAA@9???@BCDBCGF=GEGDFGDBEEEEEFFFF=EDEE=DCD@@BBC')
-    }
-
-run_fastq_tool(EXAMPLE_FASTQ,
-               (20, 60),
-               (0, 2**32),
-               34)
-
-# {'@SRX079804:1:SRR292678:1:1101:21885:21885': ('ACAGCAACATAAACATGATGGGATGGCGTAAGCCCCCGAGATATCAGTTTACCCAGGATAAGAGATTAAATTATGAGCAACATTATTAA',
-  'FGGGFGGGFGGGFGDFGCEBB@CCDFDDFFFFBFFGFGEFDFFFF;D@DD>C@DDGGGDFGDGG?GFGFEGFGGEF@FDGGGFGFBGGD'),
- '@SRX079804:1:SRR292678:1:1101:171075:171075': ('CATTATAGTAATACGGAAGATGACTTGCTGTTATCATTACAGCTCCATCGCATGAATAATTCTCTAATATAGTTGTCAT',
-  'HGHHHHGFHHHHFHHEHHHHFGEHFGFGGGHHEEGHHEEHBHHFGDDECEGGGEFGF<FGGIIGEBGDFFFGFFGGFGF'),
- '@SRX079804:1:SRR292678:1:1101:190845:190845': ('CCTCAGCGTGGATTGCCGCTCATGCAGGAGCAGATAATCCCTTCGCCATCCCATTAAGCGCCGTTGTCGGTATTCC',
-  'FF@FFCFEECEBEC@@BBBBDFBBFFDFFEFFEB8FFFFFFFFEFCEB/>BBA@AFFFEEEEECE;ACD@DBBEEE')}
-```
-=======
 **STILL IN WORK**<br>
 **BETA-VERSION IN** [v0.14](https://github.com/iliapopov17/SequenceForge-Lite/tree/v0.14) **BRANCH**<br>
-**APPROXIMATE RELEASE DATE:** Late March - Early April, 2024
->>>>>>> 658071a5
+**APPROXIMATE RELEASE DATE:** Late March - Early April, 2024